--- conflicted
+++ resolved
@@ -23,10 +23,7 @@
 chrono = { version = "0.4.11" }
 cfg-if = { version = "0.1.10" }
 regex = {version = "1.3.9" }
-<<<<<<< HEAD
 lazy_static = {version = "1.4.0"}
-=======
->>>>>>> 2456539f
 
 [dev-dependencies]
 rand = { version = "0.7.3" }
