--- conflicted
+++ resolved
@@ -397,12 +397,6 @@
 /// ```
 pub fn micros(time: std::time::SystemTime) -> Result<u64, MicrosError> {
     let time_micros = time.duration_since(std::time::UNIX_EPOCH)?.as_micros();
-<<<<<<< HEAD
-    Ok(std::convert::TryInto::try_into(time_micros)?)
-}
-
-
-=======
 
     use std::convert::TryInto as _;
     time_micros.try_into().map_err(MicrosError::overflow)
@@ -423,4 +417,5 @@
 pub fn secs(time: std::time::SystemTime) -> Result<u64, SecsError> {
     Ok(micros(time)? / 1_000_000)
 }
->>>>>>> 40447d15
+
+
