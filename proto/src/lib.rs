
// Copyright 2020 Google LLC
//
// Use of this source code is governed by an MIT-style license that can be found
// in the LICENSE file or at https://opensource.org/licenses/MIT.

pub mod convert;
pub mod path;

use std::path::PathBuf;

use convert::FromLossy;

use rrg_macro::ack;

include!(concat!(env!("OUT_DIR"), "/grr.rs"));

impl From<bool> for DataBlob {

    fn from(value: bool) -> DataBlob {
        DataBlob {
            boolean: Some(value),
            ..Default::default()
        }
    }
}

impl From<i64> for DataBlob {

    fn from(value: i64) -> DataBlob {
        DataBlob {
            integer: Some(value),
            ..Default::default()
        }
    }
}

impl From<f32> for DataBlob {

    fn from(value: f32) -> DataBlob {
        DataBlob {
            float: Some(value),
            ..Default::default()
        }
    }
}

impl From<Vec<u8>> for DataBlob {

    fn from(value: Vec<u8>) -> DataBlob {
        DataBlob {
            data: Some(value),
            ..Default::default()
        }
    }
}

impl From<String> for DataBlob {

    fn from(value: String) -> DataBlob  {
        DataBlob {
            string: Some(value),
            ..Default::default()
        }
    }
}

impl KeyValue {

    /// Creates an empty key-value.
    ///
    /// Both the key and the value are going to be equal to `None`.
    ///
    /// # Examples
    ///
    /// ```
    /// use rrg_proto::KeyValue;
    ///
    /// let entry = KeyValue::empty();
    /// assert_eq!(entry.k, None);
    /// assert_eq!(entry.v, None);
    /// ```
    pub fn empty() -> KeyValue {
        KeyValue {
            k: None,
            v: None,
        }
    }

    /// Creates a key-value pair.
    ///
    /// Both the key and the value are going to be equal to the given values.
    ///
    /// # Examples
    ///
    /// ```
    /// use rrg_proto::KeyValue;
    ///
    /// let entry = KeyValue::pair(String::from("foo"), 42i64);
    /// assert_eq!(entry.k.unwrap().string, Some(String::from("foo")));
    /// assert_eq!(entry.v.unwrap().integer, Some(42));
    /// ```
    pub fn pair<K, V>(key: K, value: V) -> KeyValue
    where
        K: Into<DataBlob>,
        V: Into<DataBlob>,
    {
        KeyValue {
            k: Some(key.into()),
            v: Some(value.into()),
        }
    }

    /// Creates a key-only key-value.
    ///
    /// The key is going to be equal to the given value and the key will be
    /// `None`.
    ///
    /// # Examples
    ///
    /// ```
    /// use rrg_proto::KeyValue;
    ///
    /// let entry = KeyValue::key(String::from("quux"));
    /// assert_eq!(entry.k.unwrap().string, Some(String::from("quux")));
    /// assert_eq!(entry.v, None);
    /// ```
    pub fn key<K>(key: K) -> KeyValue
    where
        K: Into<DataBlob>,
    {
        KeyValue {
            k: Some(key.into()),
            v: None,
        }
    }
}

impl std::iter::FromIterator<KeyValue> for AttributedDict {

    fn from_iter<I>(iter: I) -> AttributedDict
    where
        I: IntoIterator<Item = KeyValue>,
    {
        AttributedDict {
            dat: iter.into_iter().collect(),
        }
    }
}

impl<K, V> std::iter::FromIterator<(K, V)> for AttributedDict
where
    K: Into<DataBlob>,
    V: Into<DataBlob>,
{
    fn from_iter<I>(iter: I) -> AttributedDict
    where
        I: IntoIterator<Item = (K, V)>,
    {
        let pair = |(key, value)| KeyValue::pair(key, value);
        iter.into_iter().map(pair).collect()
    }
}

impl FromLossy<std::fs::Metadata> for StatEntry {

    fn from_lossy(metadata: std::fs::Metadata) -> StatEntry {
        use std::convert::{TryFrom, TryInto};
        #[cfg(target_family = "unix")]
        use std::os::unix::fs::MetadataExt;

        // TODO: Fix definition of `StatEntry`.
        // `StatEntry` defines insufficient integer width for some fields. For
        // now we just ignore errors, but the definition should be improved.
        let some = |value: u64| Some(value.try_into().unwrap_or(0));

        let atime_secs = ack! {
            metadata.accessed(),
            error: "failed to obtain file access time"
        }.and_then(|atime| ack! {
            secs(atime),
            error: "failed to convert access time to seconds"
        });

        let mtime_secs = ack! {
            metadata.modified(),
            error: "failed to obtain file modification time"
        }.and_then(|mtime| ack! {
            secs(mtime),
            error: "failed to convert modification time to seconds"
        });

        let btime_secs = ack! {
            metadata.created(),
            error: "failed to obtain file creation time"
        }.and_then(|btime| ack! {
            secs(btime),
            error: "failed to convert creation time to seconds"
        });

        #[cfg(target_family = "unix")]
        let ctime_secs = ack! {
            u64::try_from(metadata.ctime()),
            error: "negative inode change time"
        };

        StatEntry {
            #[cfg(target_family = "unix")]
            st_mode: Some(metadata.mode().into()),
            #[cfg(target_family = "unix")]
            st_ino: some(metadata.ino()),
            #[cfg(target_family = "unix")]
            st_dev: some(metadata.dev()),
            #[cfg(target_family = "unix")]
            st_rdev: some(metadata.rdev()),
            #[cfg(target_family = "unix")]
            st_nlink: some(metadata.nlink()),
            #[cfg(target_family = "unix")]
            st_uid: Some(metadata.uid()),
            #[cfg(target_family = "unix")]
            st_gid: Some(metadata.gid()),
            st_size: Some(metadata.len()),
            st_atime: atime_secs,
            st_mtime: mtime_secs,
            #[cfg(target_family = "unix")]
            st_ctime: ctime_secs,
            st_btime: btime_secs,
            #[cfg(target_family = "unix")]
            st_blocks: some(metadata.blocks()),
            #[cfg(target_family = "unix")]
            st_blksize: some(metadata.blksize()),
            ..Default::default()
        }
    }
}

/// An error type for situations where parsing path specification failed.
#[derive(Clone, Debug)]
pub enum ParsePathSpecError {
    /// Attempted to parse an empty path.
    Empty,
    /// Attempted to parse a path of unknown type.
    UnknownType(i32),
    /// Attempted to parse a path of invalid type.
    InvalidType(path_spec::PathType),
}

impl std::fmt::Display for ParsePathSpecError {

    fn fmt(&self, fmt: &mut std::fmt::Formatter) -> std::fmt::Result {
        use ParsePathSpecError::*;

        match *self {
            Empty => {
                write!(fmt, "empty path")
            }
            UnknownType(value) => {
                write!(fmt, "unknown path type value: {}", value)
            }
            InvalidType(value) => {
                write!(fmt, "invalid path type: {:?}", value)
            }
        }
    }
}

impl std::error::Error for ParsePathSpecError {

    fn source(&self) -> Option<&(dyn std::error::Error + 'static)> {
        None
    }
}

impl std::convert::TryFrom<PathSpec> for PathBuf {

    type Error = ParsePathSpecError;

    fn try_from(spec: PathSpec) -> Result<PathBuf, ParsePathSpecError> {
        use ParsePathSpecError::*;

        let path_type = spec.pathtype.unwrap_or_default();
        match path_spec::PathType::from_i32(path_type) {
            Some(path_spec::PathType::Os) => (),
            Some(path_type) => return Err(InvalidType(path_type)),
            None => return Err(UnknownType(path_type)),
        };

        match spec.path {
            Some(path) if path.len() > 0 => Ok(PathBuf::from(path)),
            _ => Err(ParsePathSpecError::Empty),
        }
    }
}

impl From<PathBuf> for PathSpec {

    fn from(path: PathBuf) -> PathSpec {
        PathSpec {
            path: Some(path.to_string_lossy().into_owned()),
            pathtype: Some(path_spec::PathType::Os.into()),
            ..Default::default()
        }
    }
}

/// An error type for failures that can occur when converting timestamps.
#[derive(Clone, Debug)]
pub enum TimeConversionError {
    /// Attempted to convert pre-epoch system time.
    Epoch(std::time::SystemTimeError),
    /// Attempted to convert a value outside of 64-bit unsigned integer range.
    Overflow(std::num::TryFromIntError),
}

impl TimeConversionError {

    /// Creates a conversion error from an integer overflow error.
    pub fn overflow(error: std::num::TryFromIntError) -> TimeConversionError {
        TimeConversionError::Overflow(error)
    }
}

impl std::fmt::Display for TimeConversionError {

    fn fmt(&self, fmt: &mut std::fmt::Formatter) -> std::fmt::Result {
        use TimeConversionError::*;

        match *self {
            Epoch(ref error) => {
                write!(fmt, "pre-epoch system time: {}", error)
            }
            Overflow(ref error) => {
                write!(fmt, "system time value too big: {}", error)
            }
        }
    }
}

impl std::error::Error for TimeConversionError {

    fn source(&self) -> Option<&(dyn std::error::Error + 'static)> {
        use TimeConversionError::*;

        match *self {
            Epoch(ref error) => Some(error),
            Overflow(ref error) => Some(error),
        }
    }
}

impl From<std::time::SystemTimeError> for TimeConversionError {

    fn from(error: std::time::SystemTimeError) -> TimeConversionError {
        TimeConversionError::Epoch(error)
    }
}

/// Converts system time into epoch nanoseconds.
///
/// Some GRR messages use epoch nanoseconds for representing timestamps. In such
/// cases this function can be useful to convert from more idiomatic types.
///
/// # Examples
///
/// ```
/// use rrg_proto::nanos;
///
/// assert_eq!(nanos(std::time::UNIX_EPOCH).unwrap(), 0);
/// ```
pub fn nanos(time: std::time::SystemTime) -> Result<u64, TimeConversionError> {
    use std::convert::TryInto as _;

    let duration = time.duration_since(std::time::UNIX_EPOCH)?;
    duration.as_nanos().try_into().map_err(TimeConversionError::overflow)
}

/// Converts system time into epoch microseconds.
///
/// Because most GRR messages use epoch microseconds for representing timestamps
/// this function be be useful to convert from more idiomatic representations.
///
/// # Examples
///
/// ```
/// use rrg_proto::micros;
///
/// assert_eq!(micros(std::time::UNIX_EPOCH).unwrap(), 0);
/// ```
pub fn micros(time: std::time::SystemTime) -> Result<u64, TimeConversionError> {
    use std::convert::TryInto as _;

    let duration = std::time::Duration::from_nanos(nanos(time)?);
    duration.as_micros().try_into().map_err(TimeConversionError::overflow)
}

/// Converts system time into epoch seconds.
///
/// Some GRR messages use epoch seconds for representing timestamps. In such
/// cases this function can be useful to convert from more idiomatic types.
///
/// # Examples
///
/// ```
/// use rrg_proto::secs;
///
/// assert_eq!(secs(std::time::UNIX_EPOCH).unwrap(), 0);
/// ```
<<<<<<< HEAD
pub fn secs(time: std::time::SystemTime) -> Result<u64, SecsError> {
    Ok(micros(time)? / 1_000_000)
}


=======
pub fn secs(time: std::time::SystemTime) -> Result<u64, TimeConversionError> {
    let duration = std::time::Duration::from_nanos(nanos(time)?);
    Ok(duration.as_secs())
}
>>>>>>> 08919801
<|MERGE_RESOLUTION|>--- conflicted
+++ resolved
@@ -405,15 +405,9 @@
 ///
 /// assert_eq!(secs(std::time::UNIX_EPOCH).unwrap(), 0);
 /// ```
-<<<<<<< HEAD
-pub fn secs(time: std::time::SystemTime) -> Result<u64, SecsError> {
-    Ok(micros(time)? / 1_000_000)
-}
-
-
-=======
 pub fn secs(time: std::time::SystemTime) -> Result<u64, TimeConversionError> {
     let duration = std::time::Duration::from_nanos(nanos(time)?);
     Ok(duration.as_secs())
 }
->>>>>>> 08919801
+
+
