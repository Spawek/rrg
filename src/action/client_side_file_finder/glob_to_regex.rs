// Copyright 2020 Google LLC
//
// Use of this source code is governed by an MIT-style license that can be found
// in the LICENSE file or at https://opensource.org/licenses/MIT.

use regex::Regex;
use crate::session::RegexParseError;

<<<<<<< HEAD
// Converts glob expression into a Rust Regex.
// E.g. "asd*[!123]??" will be converted into "asd.*[^123]..".
// This implementation is a Rust port of the cpython code:
// https://github.com/python/cpython/blob/2.7/Lib/fnmatch.py
pub fn glob_to_regex(pat: &str) -> Result<Regex, RegexParseError> {
=======
/// Converts glob expression into a Rust Regex.
/// E.g. "asd*[!123]??" will be converted into "asd.*[^123]..".
/// This implementation is a Rust port of the cpython code:
/// https://github.com/python/cpython/blob/2.7/Lib/fnmatch.py
fn glob_to_regex(pat: &str) -> Result<Regex, RegexParseError> {
>>>>>>> 87561b03
    let chars : Vec<char> = pat.chars().collect();
    let mut i : usize = 0;
    let n : usize = chars.len();
    let mut res = String::new();
    while i < n {
        let c = chars[i];
        i = i + 1;
        if c == '*' {
            res = res + ".*";
        } else if c == '?' {
            res = res + ".";
        } else if c == '[' {
            let mut j = i;
            if j < n && chars[j] == '!' {
                j = j + 1;
            }
            if j < n && chars[j] == ']' {
                j = j + 1;
            }
            while j < n && chars[j] != ']' {
                j = j + 1;
            }
            if j >= n {
                res = res + r"\[";
            } else {
                let mut stuff = pat[i..j].replace(r"\", r"\\").to_owned();
                let stuff_first_char: char = stuff.chars().next().unwrap();
                i = j + 1;
                if stuff_first_char == '!' {
                    stuff = String::from("^") + &stuff[1..];
                } else if stuff_first_char == '^' {
                    stuff = String::from(r"\") + &stuff;
                }
                res = format!("{}[{}]", res, stuff);
            }
        } else {
            res = res + &regex::escape(&c.to_string());
        }
    }

    // cpython version produces output with escaped slashes, which is not desired here.
    res = res.replace(r"\\", r"\");

    match Regex::new(&res) {
        Ok(v) => Ok(v),
        Err(e) => Err(RegexParseError::new(res.bytes().collect(), e.to_string())),
    }
}

#[cfg(test)]
mod tests {
    use super::*;

    #[test]
    fn glob_to_regex_test() {
        // cpython tests:
        assert_eq!(glob_to_regex("*").unwrap().as_str(), ".*");
        assert_eq!(glob_to_regex("?").unwrap().as_str(), ".");
        assert_eq!(glob_to_regex("a?b*").unwrap().as_str(), "a.b.*");
        assert_eq!(glob_to_regex("[abc]").unwrap().as_str(), "[abc]");
        assert_eq!(glob_to_regex("[]]").unwrap().as_str(), "[]]");
        assert_eq!(glob_to_regex("[!x]").unwrap().as_str(), "[^x]");
        assert_eq!(glob_to_regex("[^x]").unwrap().as_str(), r"[\^x]");
        assert_eq!(glob_to_regex("[x").unwrap().as_str(), r"\[x");

        // additional tests:
        assert_eq!(glob_to_regex("[a]]").unwrap().as_str(), r"[a]\]");
        assert_eq!(glob_to_regex(r"[\\]\\").unwrap().as_str(), r"[\\]\\");
        assert_eq!(glob_to_regex("ąźć").unwrap().as_str(), "ąźć");
    }
}<|MERGE_RESOLUTION|>--- conflicted
+++ resolved
@@ -6,19 +6,11 @@
 use regex::Regex;
 use crate::session::RegexParseError;
 
-<<<<<<< HEAD
-// Converts glob expression into a Rust Regex.
-// E.g. "asd*[!123]??" will be converted into "asd.*[^123]..".
-// This implementation is a Rust port of the cpython code:
-// https://github.com/python/cpython/blob/2.7/Lib/fnmatch.py
-pub fn glob_to_regex(pat: &str) -> Result<Regex, RegexParseError> {
-=======
 /// Converts glob expression into a Rust Regex.
 /// E.g. "asd*[!123]??" will be converted into "asd.*[^123]..".
 /// This implementation is a Rust port of the cpython code:
 /// https://github.com/python/cpython/blob/2.7/Lib/fnmatch.py
 fn glob_to_regex(pat: &str) -> Result<Regex, RegexParseError> {
->>>>>>> 87561b03
     let chars : Vec<char> = pat.chars().collect();
     let mut i : usize = 0;
     let n : usize = chars.len();
