--- conflicted
+++ resolved
@@ -21,15 +21,11 @@
 //! - `glob.rs` converts glob expressions to `regex::Regex`.
 //! - `groups.rs` resolves paths alternatives.
 //! - `task.rs` parses paths to internal representation.
-//! - `hash.rs` support for the `hash` action.
+//! - `hash.rs` `hash` action support.
 
-<<<<<<< HEAD
 pub mod action;
 pub mod request;
 pub mod glob;
-=======
-pub mod request;
->>>>>>> c78fcdbb
 pub mod groups;
 pub mod task;
 pub mod hash;
