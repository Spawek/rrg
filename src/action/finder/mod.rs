--- conflicted
+++ resolved
@@ -22,14 +22,9 @@
 //! - `groups.rs` resolves paths alternatives.
 //! - `task.rs` parses paths to internal representation.
 
-<<<<<<< HEAD
 pub mod action;
-
 pub mod request;
 pub mod glob;
-=======
-pub mod request;
->>>>>>> 7be65f58
 pub mod groups;
 pub mod task;
 
