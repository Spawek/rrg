--- conflicted
+++ resolved
@@ -8,10 +8,6 @@
 pub mod download;
 pub mod glob;
 pub mod groups;
-<<<<<<< HEAD
 pub mod request;
 pub mod chunks;
-=======
-pub mod glob;
-pub mod hash;
->>>>>>> a3acc046
+pub mod hash;