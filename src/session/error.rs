// Copyright 2020 Google LLC
//
// Use of this source code is governed by an MIT-style license that can be found
// in the LICENSE file or at https://opensource.org/licenses/MIT.
use std::fmt::{Debug, Display, Formatter};
use regex::Error as RegexError;

/// An error type for failures that can occur during a session.
#[derive(Debug)]
pub enum Error {
    /// Action-specific failure.
    Action(Box<dyn std::error::Error>),
    /// Attempted to call an unknown or not implemented action.
    Dispatch(String),
    /// An error occurred when encoding bytes of a proto message.
    Encode(prost::EncodeError),
    /// An error occurred when parsing a proto message.
    Parse(ParseError),
}

impl Error {

    /// Converts an arbitrary action-issued error to a session error.
    ///
    /// This function should be used to construct session errors from action
    /// specific error types and propagate them further in the session pipeline.
    pub fn action<E>(error: E) -> Error
    where
        E: std::error::Error + 'static
    {
        Error::Action(Box::new(error))
    }
}

impl Display for Error {

    fn fmt(&self, fmt: &mut Formatter) -> std::fmt::Result {
        use Error::*;

        match *self {
            Action(ref error) => {
                write!(fmt, "action error: {}", error)
            }
            Dispatch(ref name) if name.is_empty() => {
                write!(fmt, "missing action")
            }
            Dispatch(ref name) => {
                write!(fmt, "unknown action: {}", name)
            }
            Encode(ref error) => {
                write!(fmt, "failure during encoding proto message: {}", error)
            }
            Parse(ref error) => {
                write!(fmt, "malformed proto message: {}", error)
            }
        }
    }
}

impl std::error::Error for Error {

    fn source(&self) -> Option<&(dyn std::error::Error + 'static)> {
        use Error::*;

        match *self {
            Action(ref error) => Some(error.as_ref()),
            Dispatch(_) => None,
            Encode(ref error) => Some(error),
            Parse(ref error) => Some(error),
        }
    }
}

impl From<prost::EncodeError> for Error {

    fn from(error: prost::EncodeError) -> Error {
        Error::Encode(error)
    }
}

impl From<ParseError> for Error {

    fn from(error: ParseError) -> Error {
        Error::Parse(error)
    }
}

/// An error type for failures that can occur when parsing proto messages.
#[derive(Debug)]
pub enum ParseError {
    /// An error occurred because the decoded proto message was malformed.
    Malformed(Box<dyn std::error::Error + Send + Sync>),
    /// An error occurred when decoding bytes of a proto message.
    Decode(prost::DecodeError),
    /// An error occurred when parsing Vec<u8> to Regex.
    RegexParse(RegexParseError)
}

impl ParseError {

    /// Converts a detailed error indicating a malformed proto to `ParseError`.
    ///
    /// This is just a convenience function for lifting custom error types that
    /// contain more specific information to generic `ParseError`.
    pub fn malformed<E>(error: E) -> ParseError
    where
        E: Into<Box<dyn std::error::Error + Send + Sync>>,
    {
        ParseError::Malformed(error.into())
    }
}

impl Display for ParseError {

    fn fmt(&self, fmt: &mut Formatter) -> std::fmt::Result {
        use ParseError::*;

        match *self {
            Malformed(ref error) => {
                write!(fmt, "invalid proto message: {}", error)
            }
            Decode(ref error) => {
                write!(fmt, "failed to decode proto message: {}", error)
            }
            RegexParse(ref error) => {
                write!(fmt, "regex parse error: {}", error)
            }
        }
    }
}

impl std::error::Error for ParseError {

    fn source(&self) -> Option<&(dyn std::error::Error + 'static)> {
        use ParseError::*;

        match *self {
            Malformed(ref error) => Some(error.as_ref()),
            Decode(ref error) => Some(error),
            RegexParse(ref error) => Some(error)
        }
    }
}

impl From<prost::DecodeError> for ParseError {

    fn from(error: prost::DecodeError) -> ParseError {
        ParseError::Decode(error)
    }
}

/// An error type for situations where required proto field is missing.
#[derive(Debug)]
pub struct MissingFieldError {
    /// A name of the missing field.
    name: &'static str,
}

impl MissingFieldError {

    /// Creates a new error indicating that required field `name` is missing.
    pub fn new(name: &'static str) -> MissingFieldError {
        MissingFieldError {
            name: name,
        }
    }
}

impl Display for MissingFieldError {

    fn fmt(&self, fmt: &mut Formatter) -> std::fmt::Result {
        write!(fmt, "required field '{}' is missing", self.name)
    }
}

impl std::error::Error for MissingFieldError {

    fn source(&self) -> Option<&(dyn std::error::Error + 'static)> {
        None
    }
}

impl From<MissingFieldError> for ParseError {

    fn from(error: MissingFieldError) -> ParseError {
        ParseError::malformed(error)
    }
}

<<<<<<< HEAD
#[derive(Debug)]
pub struct RegexParseError {
    pub raw_data: Vec<u8>,
    pub error_message: String
}

impl RegexParseError {

    /// Creates a new error indicating that a regex cannot be parsed.
    pub fn new(raw_data: Vec<u8>, error_message: String) -> RegexParseError {
        RegexParseError {
            raw_data,
            error_message
        }
    }
}

impl Display for RegexParseError {

    fn fmt(&self, fmt: &mut Formatter) -> std::fmt::Result {
        write!(fmt, "Regex parse error happened on parsing '{:?}'. Error message: '{}'",
               self.raw_data,
               self.error_message)
=======
/// An error type for situations where a given proto value is not supported.
#[derive(Debug)]
pub struct UnsupportedValueError<T> {
    /// A name of the field the value belongs to.
    pub name: &'static str,
    /// A value that is not supported.
    pub value: T,
}

impl<T: Debug> Display for UnsupportedValueError<T> {

    fn fmt(&self, fmt: &mut Formatter) -> std::fmt::Result {
        write!(fmt, "unsupported value for '{}': {:?}", self.name, self.value)
    }
}

impl<T: Debug> std::error::Error for UnsupportedValueError<T> {

    fn source(&self) -> Option<&(dyn std::error::Error + 'static)> {
        None
    }
}

/// An error type for situations where time micros cannot be converted
/// to `std::time::SystemTime`.
#[derive(Debug)]
pub struct TimeMicrosConversionError {
    /// Time micros value causing the conversion error.
    pub micros: u64,
}

impl Display for TimeMicrosConversionError {

    fn fmt(&self, fmt: &mut Formatter) -> std::fmt::Result {
        write!(fmt, "cannot convert micros to std::time::SystemTime: {}", self.micros)
    }
}

impl std::error::Error for TimeMicrosConversionError {

    fn source(&self) -> Option<&(dyn std::error::Error + 'static)> {
        None
    }
}

impl From<TimeMicrosConversionError> for ParseError {

    fn from(error: TimeMicrosConversionError) -> ParseError {
        ParseError::malformed(error)
    }
}

#[derive(Debug)]
pub struct RegexParseError {
    /// Raw data of the string which could not be converted to Regex.
    pub raw_data: Vec<u8>,
    /// Error message caught during the conversion.
    pub error: RegexError,
}

impl Display for RegexParseError {

    fn fmt(&self, fmt: &mut Formatter) -> std::fmt::Result {
        write!(fmt, "Regex parse error happened on parsing '{:?}'. \
                     Regex error: '{}'",
               self.raw_data,
               self.error.to_string())
>>>>>>> ff261600
    }
}

impl std::error::Error for RegexParseError {

    fn source(&self) -> Option<&(dyn std::error::Error + 'static)> {
        None
    }
}

impl From<RegexParseError> for ParseError {

    fn from(error: RegexParseError) -> ParseError {
<<<<<<< HEAD
        ParseError::RegexParse(error)
=======
        ParseError::malformed(error)
>>>>>>> ff261600
    }
}<|MERGE_RESOLUTION|>--- conflicted
+++ resolved
@@ -187,31 +187,6 @@
     }
 }
 
-<<<<<<< HEAD
-#[derive(Debug)]
-pub struct RegexParseError {
-    pub raw_data: Vec<u8>,
-    pub error_message: String
-}
-
-impl RegexParseError {
-
-    /// Creates a new error indicating that a regex cannot be parsed.
-    pub fn new(raw_data: Vec<u8>, error_message: String) -> RegexParseError {
-        RegexParseError {
-            raw_data,
-            error_message
-        }
-    }
-}
-
-impl Display for RegexParseError {
-
-    fn fmt(&self, fmt: &mut Formatter) -> std::fmt::Result {
-        write!(fmt, "Regex parse error happened on parsing '{:?}'. Error message: '{}'",
-               self.raw_data,
-               self.error_message)
-=======
 /// An error type for situations where a given proto value is not supported.
 #[derive(Debug)]
 pub struct UnsupportedValueError<T> {
@@ -279,7 +254,6 @@
                      Regex error: '{}'",
                self.raw_data,
                self.error.to_string())
->>>>>>> ff261600
     }
 }
 
@@ -293,10 +267,6 @@
 impl From<RegexParseError> for ParseError {
 
     fn from(error: RegexParseError) -> ParseError {
-<<<<<<< HEAD
-        ParseError::RegexParse(error)
-=======
         ParseError::malformed(error)
->>>>>>> ff261600
     }
 }