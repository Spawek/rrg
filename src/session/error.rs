// Copyright 2020 Google LLC
//
// Use of this source code is governed by an MIT-style license that can be found
// in the LICENSE file or at https://opensource.org/licenses/MIT.
use std::fmt::{Debug, Display, Formatter};

/// An error type for failures that can occur during a session.
#[derive(Debug)]
pub enum Error {
    /// Action-specific failure.
    Action(Box<dyn std::error::Error>),
    /// Attempted to call an unknown or not implemented action.
    Dispatch(String),
    /// An error occurred when encoding bytes of a proto message.
    Encode(prost::EncodeError),
    /// An error occurred when parsing a proto message.
    Parse(ParseError),
}

impl Error {

    /// Converts an arbitrary action-issued error to a session error.
    ///
    /// This function should be used to construct session errors from action
    /// specific error types and propagate them further in the session pipeline.
    pub fn action<E>(error: E) -> Error
    where
        E: std::error::Error + 'static
    {
        Error::Action(Box::new(error))
    }
}

impl Display for Error {

    fn fmt(&self, fmt: &mut Formatter) -> std::fmt::Result {
        use Error::*;

        match *self {
            Action(ref error) => {
                write!(fmt, "action error: {}", error)
            }
            Dispatch(ref name) if name.is_empty() => {
                write!(fmt, "missing action")
            }
            Dispatch(ref name) => {
                write!(fmt, "unknown action: {}", name)
            }
            Encode(ref error) => {
                write!(fmt, "failure during encoding proto message: {}", error)
            }
            Parse(ref error) => {
                write!(fmt, "malformed proto message: {}", error)
            }
        }
    }
}

impl std::error::Error for Error {

    fn source(&self) -> Option<&(dyn std::error::Error + 'static)> {
        use Error::*;

        match *self {
            Action(ref error) => Some(error.as_ref()),
            Dispatch(_) => None,
            Encode(ref error) => Some(error),
            Parse(ref error) => Some(error),
        }
    }
}

impl From<prost::EncodeError> for Error {

    fn from(error: prost::EncodeError) -> Error {
        Error::Encode(error)
    }
}

impl From<ParseError> for Error {

    fn from(error: ParseError) -> Error {
        Error::Parse(error)
    }
}

/// An error type for failures that can occur when parsing proto messages.
#[derive(Debug)]
pub enum ParseError {
    /// An error occurred because the decoded proto message was malformed.
    Malformed(Box<dyn std::error::Error + Send + Sync>),
    /// A protobuf had a value which is now known.
    UnknownEnumValue(UnknownEnumValueError),
    /// An error occurred when decoding bytes of a proto message.
    Decode(prost::DecodeError),
    /// An error occurred when parsing Vec<u8> to Regex.
    RegexParse(RegexParseError),
    /// An error occurred when converting time micros from proto to std::time::SystemTime.
    TimeMicrosConversion(TimeMicrosConversionError),
}

impl ParseError {

    /// Converts a detailed error indicating a malformed proto to `ParseError`.
    ///
    /// This is just a convenience function for lifting custom error types that
    /// contain more specific information to generic `ParseError`.
    pub fn malformed<E>(error: E) -> ParseError
    where
        E: Into<Box<dyn std::error::Error + Send + Sync>>,
    {
        ParseError::Malformed(error.into())
    }
}

impl Display for ParseError {

    fn fmt(&self, fmt: &mut Formatter) -> std::fmt::Result {
        use ParseError::*;

        match *self {
            Malformed(ref error) => {
                write!(fmt, "invalid proto message: {}", error)
            }
            UnknownEnumValue(ref error) => {
                write!(fmt, "unknown enum value message: {}", error)
            }
            Decode(ref error) => {
                write!(fmt, "failed to decode proto message: {}", error)
            }
            RegexParse(ref error) => {
                write!(fmt, "regex parse error: {}", error)
            }
            TimeMicrosConversion(ref error) => {
                write!(fmt, "time micros conversion error: {}", error)
            }
        }
    }
}

impl std::error::Error for ParseError {

    fn source(&self) -> Option<&(dyn std::error::Error + 'static)> {
        use ParseError::*;

        match *self {
            Malformed(ref error) => Some(error.as_ref()),
            Decode(ref error) => Some(error),
            UnknownEnumValue(ref error) => Some(error),
            RegexParse(ref error) => Some(error),
            TimeMicrosConversion(ref error) => Some(error),
        }
    }
}

impl From<prost::DecodeError> for ParseError {

    fn from(error: prost::DecodeError) -> ParseError {
        ParseError::Decode(error)
    }
}

/// An error type for situations where required proto field is missing.
#[derive(Debug)]
pub struct MissingFieldError {
    /// A name of the missing field.
    name: &'static str,
}

impl MissingFieldError {

    /// Creates a new error indicating that required field `name` is missing.
    pub fn new(name: &'static str) -> MissingFieldError {
        MissingFieldError {
            name
        }
    }
}

impl Display for MissingFieldError {

    fn fmt(&self, fmt: &mut Formatter) -> std::fmt::Result {
        write!(fmt, "required field '{}' is missing", self.name)
    }
}

impl std::error::Error for MissingFieldError {

    fn source(&self) -> Option<&(dyn std::error::Error + 'static)> {
        None
    }
}

impl From<MissingFieldError> for ParseError {

    fn from(error: MissingFieldError) -> ParseError {
        ParseError::malformed(error)
    }
}

<<<<<<< HEAD
/// An error type for situations where proto enum has a value for which the definition is not known.
#[derive(Debug)]
pub struct UnknownEnumValueError {
    pub enum_name: &'static str,
    pub value: i32
}

impl UnknownEnumValueError {

    /// Creates a new error indicating that a proto enum has a value for which the definition
    /// is not known.
    pub fn new(enum_name: &'static str, value: i32) -> UnknownEnumValueError {
        UnknownEnumValueError {
            enum_name,
            value
        }
    }
}

impl Display for UnknownEnumValueError {

    fn fmt(&self, fmt: &mut Formatter) -> std::fmt::Result {
        write!(fmt, "protobuf enum '{}' has unrecognised value: '{}'", self.enum_name, self.value)
    }
}

impl std::error::Error for UnknownEnumValueError {

    fn source(&self) -> Option<&(dyn std::error::Error + 'static)> {
        None
    }
}

impl From<UnknownEnumValueError> for ParseError {

    fn from(error: UnknownEnumValueError) -> ParseError {
        ParseError::UnknownEnumValue(error)
    }
}

#[derive(Debug)]
pub struct RegexParseError {
    pub raw_data: Vec<u8>,
    pub error_message: String
}

impl RegexParseError {

    /// Creates a new error indicating that a regex cannot be parsed.
    pub fn new(raw_data: Vec<u8>, error_message: String) -> RegexParseError {
        RegexParseError {
            raw_data,
            error_message
        }
    }
}

impl Display for RegexParseError {

    fn fmt(&self, fmt: &mut Formatter) -> std::fmt::Result {
        write!(fmt, "Regex parse error happened on parsing '{:?}'. Error message: '{}'",
               self.raw_data,
               self.error_message)
    }
}

impl std::error::Error for RegexParseError {

    fn source(&self) -> Option<&(dyn std::error::Error + 'static)> {
        None
    }
}

impl From<RegexParseError> for ParseError {

    fn from(error: RegexParseError) -> ParseError {
        ParseError::RegexParse(error)
    }
}

/// An error type for situations where time micros cannot be convert to std::time::SystemTime.
#[derive(Debug)]
pub struct TimeMicrosConversionError {
/// Time micros value causing the conversion error.
    pub micros: u64
}

impl Display for TimeMicrosConversionError {

    fn fmt(&self, fmt: &mut Formatter) -> std::fmt::Result {
        write!(fmt, "cannot convert micros to std::time::SystemTime: {}", self.micros)
    }
}

impl std::error::Error for TimeMicrosConversionError {
=======
/// An error type for situations where a given proto value is not supported.
#[derive(Debug)]
pub struct UnsupportedValueError<T> {
    /// A name of the field the value belongs to.
    pub name: &'static str,
    /// A value that is not supported.
    pub value: T,
}

impl<T: Debug> Display for UnsupportedValueError<T> {

    fn fmt(&self, fmt: &mut Formatter) -> std::fmt::Result {
        write!(fmt, "unsupported value for '{}': {:?}", self.name, self.value)
    }
}

impl<T: Debug> std::error::Error for UnsupportedValueError<T> {
>>>>>>> 40447d15

    fn source(&self) -> Option<&(dyn std::error::Error + 'static)> {
        None
    }
<<<<<<< HEAD
}

impl From<TimeMicrosConversionError> for ParseError {

fn from(error: TimeMicrosConversionError) -> ParseError {
        ParseError::TimeMicrosConversion(error)
    }
=======
>>>>>>> 40447d15
}<|MERGE_RESOLUTION|>--- conflicted
+++ resolved
@@ -198,7 +198,6 @@
     }
 }
 
-<<<<<<< HEAD
 /// An error type for situations where proto enum has a value for which the definition is not known.
 #[derive(Debug)]
 pub struct UnknownEnumValueError {
@@ -294,30 +293,10 @@
 }
 
 impl std::error::Error for TimeMicrosConversionError {
-=======
-/// An error type for situations where a given proto value is not supported.
-#[derive(Debug)]
-pub struct UnsupportedValueError<T> {
-    /// A name of the field the value belongs to.
-    pub name: &'static str,
-    /// A value that is not supported.
-    pub value: T,
-}
-
-impl<T: Debug> Display for UnsupportedValueError<T> {
-
-    fn fmt(&self, fmt: &mut Formatter) -> std::fmt::Result {
-        write!(fmt, "unsupported value for '{}': {:?}", self.name, self.value)
-    }
-}
-
-impl<T: Debug> std::error::Error for UnsupportedValueError<T> {
->>>>>>> 40447d15
 
     fn source(&self) -> Option<&(dyn std::error::Error + 'static)> {
         None
     }
-<<<<<<< HEAD
 }
 
 impl From<TimeMicrosConversionError> for ParseError {
@@ -325,6 +304,4 @@
 fn from(error: TimeMicrosConversionError) -> ParseError {
         ParseError::TimeMicrosConversion(error)
     }
-=======
->>>>>>> 40447d15
 }