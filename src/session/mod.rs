// Copyright 2020 Google LLC
//
// Use of this source code is governed by an MIT-style license that can be found
// in the LICENSE file or at https://opensource.org/licenses/MIT.

//! Utilities for working with sessions.
//!
//! Sessions are created per action request and should be used as the only way
//! to communicate with the server. Sessions are responsible for handling action
//! errors (when something goes wrong) or notifying the server that the action
//! finished (by sending appropriate status signal).
//!
//! They also keep track of various statistics (such as number of transferred
//! bytes, action runtime, etc.) and stop the execution if they exceed limits
//! for a particular request.

mod demand;
mod error;
mod response;
mod sink;
mod time;

use std::convert::TryInto;

use log::{error, info};

use crate::action;
use crate::message;
pub use self::demand::{Demand, Header, Payload};
<<<<<<< HEAD
pub use self::error::{Error, ParseError, MissingFieldError, RegexParseError};
=======
pub use self::error::{Error, ParseError, MissingFieldError,
                      UnsupportedValueError, RegexParseError};
>>>>>>> ff261600
use self::response::{Response, Status};
pub use self::sink::{Sink};
pub use self::time::time_from_micros;

/// A specialized `Result` type for sessions.
pub type Result<T> = std::result::Result<T, Error>;

/// Object associating a session with particular action request.
///
/// This is just a convenience type used to avoid threading large numbers of
/// parameters through different function calls.
///
/// Note that the payload can be a quite large object, so it should not be stored
/// with the session itself. The payload should be consumed as soon as the
/// request is dispatched to a particular handler and parsed to a concrete type.
pub struct Task<'s, S: Session> {
    /// A session that this task should be run on.
    pub session: &'s mut S,
    /// Serialized data of the action request.
    pub payload: Payload,
}

impl<'s, S: Session> Task<'s, S> {

    /// Executes the task with a particular action handler.
    pub fn execute<R, H>(self, handler: H) -> Result<()>
    where
        R: action::Request,
        H: FnOnce(&mut S, R) -> Result<()>,
    {
        let request = self.payload.parse()?;
        handler(self.session, request)
    }
}

/// Processes given message, handling all errors.
///
/// This function takes a message from the GRR server and interprets it as an
/// action request. It creates a new session object and dispatches the request
/// to an appropriate action handler. Once the action finishes, the function
/// will send a final status message, informing the server about a success
/// or a failure.
///
/// Note that if action execution fails, this function deals with all the errors
/// by sending appropriate information to the server (if possible), logging them
/// and failing hard if a critical error (e.g. communication failure) occurred.
pub fn handle<M>(message: M)
where
    M: TryInto<Demand, Error=ParseError>,
{
    let demand = match message.try_into() {
        Ok(demand) => {
            info!("requested to execute the '{}' action", demand.action);
            demand
        }
        Err(error) => {
            error!("failed to parse the message: {}", error);
            return;
        }
    };

    let mut session = Action::from_demand(&demand);

    let result = action::dispatch(&demand.action, Task {
        session: &mut session,
        payload: demand.payload,
    });

    if let Err(ref error) = result {
        error!("failed to execute the '{}' action: {}", demand.action, error);
    } else {
        info!("finished executing the '{}' action", demand.action);
    }

    let message = match session.status(result).try_into() {
        Ok(message) => message,
        Err(error) => {
            // If we cannot encode the final status message, there is nothing
            // we can do to notify the server, as status is responsible for
            // reporting errors. We can only log the error and carry on.
            error!("failed to encode status message: {}", error);
            return;
        }
    };

    message::send(message);
}

/// Abstraction for various kinds of sessions.
pub trait Session {
    /// Sends a reply to the flow that call the action.
    fn reply<R>(&mut self, response: R) -> Result<()>
    where R: action::Response + 'static;

    /// Sends a message to a particular sink.
    fn send<R>(&mut self, sink: Sink, response: R) -> Result<()>
    where R: action::Response + 'static;

    /// Sends a heartbeat signal to the Fleetspeak process.
    fn heartbeat(&mut self) {
        // TODO: Create a real implementation.
    }
}

/// A session type for unrequested action executions.
///
/// Certain kind of actions are executed not only when a server flow decides to
/// do so, but also upon particular kind of events (e.g. the agent's startup).
/// In such cases, when one needs to trigger action execution manually, ad-hoc
/// sessions should be used.
pub struct Adhoc;

impl Session for Adhoc {

    // TODO: Session trait should be probably split into two traits and then
    // make the actions that do not care about the `reply` method implement the
    // simpler one.
    fn reply<R>(&mut self, response: R) -> Result<()>
    where
        R: action::Response,
    {
        error!("attempted to reply to an ad-hoc session, dropping response");
        drop(response);

        Ok(())
    }

    fn send<R>(&mut self, sink: Sink, response: R) -> Result<()>
    where
        R: action::Response,
    {
        send(sink.wrap(response))?;

        Ok(())
    }
}

/// A session type for ordinary action requests.
///
/// This is a normal session type that that is associated with some flow on the
/// server. It keeps track of the responses it sends and collects statistics
/// about network and runtime utilization to kill the action if it is needed.
pub struct Action {
    header: Header,
    next_response_id: u64,
}

impl Action {

    /// Constructs a new session for the given `demand` object.
    pub fn from_demand(demand: &Demand) -> Action {
        // Response identifiers that GRR agents use start at 1. Unfortunately,
        // the server uses this assumption (to determine the number of expected
        // responses when status message is received), so we have to follow this
        // behaviour in RRG as well.
        Action {
            header: demand.header.clone(),
            next_response_id: 1,
        }
    }

    /// Wraps an action response to a session-specific response.
    fn wrap<R>(&self, response: R) -> Response<R>
    where
        R: action::Response
    {
        Response {
            session_id: self.header.session_id.clone(),
            request_id: Some(self.header.request_id),
            response_id: Some(self.next_response_id),
            data: response,
        }
    }

    /// Wraps an action result to a session-specific status response.
    ///
    /// Note that this method consumes the session. The reason for this is that
    /// status response should be obtained as the very last response and no
    /// further replies should be possible after that.
    fn status(self, result: Result<()>) -> Status {
        Status {
            session_id: self.header.session_id,
            request_id: self.header.request_id,
            response_id: self.next_response_id,
            result: result,
        }
    }
}

impl Session for Action {

    fn reply<R: action::Response>(&mut self, response: R) -> Result<()> {
        send(self.wrap(response))?;
        self.next_response_id += 1;

        Ok(())
    }

    fn send<R>(&mut self, sink: Sink, response: R) -> Result<()>
    where
        R: action::Response,
    {
        send(sink.wrap(response))?;

        Ok(())
    }
}

/// Sends a session response to the server.
///
/// Note that this function is not exposed on purpose. Actions should send
/// responses through session objects which introduce a layer of safety. `send`
/// is a low-level utility supposed to be used internally.
fn send<R>(response: Response<R>) -> Result<()>
where
    R: action::Response,
{
    let message = response.try_into()?;
    message::send(message);

    Ok(())
}

#[cfg(test)]
pub mod test {
    use std::any::Any;
    use std::collections::HashMap;

    use super::*;

    /// A session type intended to be used in tests.
    ///
    /// Testing actions with normal session objects can be quite hard, since
    /// they communicate with the outside world (through Fleetspeak). Since we
    /// want to keep the tests minimal and not waste resources on unneeded I/O,
    /// using real sessions is not an option.
    ///
    /// Instead, one can use a `Fake` session. It simply accumulates responses
    /// that the action sends and lets the creator inspect them later.
    pub struct Fake {
        replies: Vec<Box<dyn Any>>,
        responses: HashMap<Sink, Vec<Box<dyn Any>>>,
    }

    impl Fake {

        /// Constructs a new fake session.
        pub fn new() -> Fake {
            Fake {
                replies: Vec::new(),
                responses: std::collections::HashMap::new(),
            }
        }

        /// Yields the number of replies that this session sent so far.
        pub fn reply_count(&self) -> usize {
            self.replies.len()
        }

        /// Retrieves a reply corresponding to the given id.
        ///
        /// The identifier corresponding to the first response is 0, the second
        /// one is 1 and so on.
        ///
        /// This method will panic if a reply with the specified `id` does not
        /// exist or if it exists but has a wrong type.
        pub fn reply<R>(&self, id: usize) -> &R
        where
            R: action::Response + 'static,
        {
            match self.replies().nth(id) {
                Some(reply) => reply,
                None => panic!("no reply #{}", id),
            }
        }

        /// Constructs an iterator over session replies.
        ///
        /// The iterator will panic (but not immediately) if some reply has an
        /// incorrect type.
        pub fn replies<R>(&self) -> impl Iterator<Item = &R>
        where
            R: action::Response + 'static
        {
            self.replies.iter().map(|reply| {
                reply.downcast_ref().expect("unexpected reply type")
            })
        }

        /// Yields the number of responses sent so far to the specified sink.
        pub fn response_count(&self, sink: Sink) -> usize {
            match self.responses.get(&sink) {
                Some(responses) => responses.len(),
                None => 0,
            }
        }

        /// Retrieves a response with the given id sent to a particular sink.
        ///
        /// The identifier corresponding to the first response to the particular
        /// sink is 0, to the second one (to the same sink) is 1 and so on.
        ///
        /// This method will panic if a reply with the specified `id` to the
        /// given `sink` does not exist or if it exists but has wrong type.
        pub fn response<R>(&self, sink: Sink, id: usize) -> &R
        where
            R: action::Response + 'static,
        {
            match self.responses(sink).nth(id) {
                Some(response) => response,
                None => panic!("no response #{} for sink '{:?}'", id, sink),
            }
        }

        /// Constructs an iterator over session responses for the given sink.
        ///
        /// The iterator will panic (but not immediately) if some response has
        /// an incorrect type.
        pub fn responses<R>(&self, sink: Sink) -> impl Iterator<Item = &R>
        where
            R: action::Response + 'static,
        {
            // Since the empty iterator (as defined in the standard library) is
            // a specific type, it cannot be returned in one branch but not in
            // another branch.
            //
            // Instead, we use the fact that `Option` is an iterator and then we
            // squash it with `Iterator::flatten`.
            let responses = self.responses.get(&sink).into_iter().flatten();

            responses.map(move |response| match response.downcast_ref() {
                Some(response) => response,
                None => panic!("unexpected response type in sink '{:?}'", sink),
            })
        }
    }

    impl Session for Fake {

        fn reply<R>(&mut self, response: R) -> Result<()>
        where
            R: action::Response + 'static,
        {
            self.replies.push(Box::new(response));

            Ok(())
        }

        fn send<R>(&mut self, sink: Sink, response: R) -> Result<()>
        where
            R: action::Response + 'static,
        {
            let responses = self.responses.entry(sink).or_insert_with(Vec::new);
            responses.push(Box::new(response));

            Ok(())
        }
    }
}

#[cfg(test)]
mod tests {

    use super::*;

    #[test]
    fn test_fake_reply_count() {

        fn handle<S: Session>(session: &mut S, _: ()) {
            session.reply(()).unwrap();
            session.reply(()).unwrap();
            session.reply(()).unwrap();
        }

        let mut session = test::Fake::new();
        handle(&mut session, ());

        assert_eq!(session.reply_count(), 3);
    }

    #[test]
    fn test_fake_response_count() {

        // TODO: Extend this test with more sinks (once we have some more sinks
        // defined).

        fn handle<S: Session>(session: &mut S, _: ()) {
            session.send(Sink::STARTUP, ()).unwrap();
            session.send(Sink::STARTUP, ()).unwrap();
        }

        let mut session = test::Fake::new();
        handle(&mut session, ());

        assert_eq!(session.response_count(Sink::STARTUP), 2);
    }

    #[test]
    fn test_fake_reply_correct_response() {

        fn handle<S: Session>(session: &mut S, _: ()) {
            session.reply(StringResponse::from("foo")).unwrap();
            session.reply(StringResponse::from("bar")).unwrap();
        }

        let mut session = test::Fake::new();
        handle(&mut session, ());

        assert_eq!(session.reply::<StringResponse>(0).0, "foo");
        assert_eq!(session.reply::<StringResponse>(1).0, "bar");
    }

    #[test]
    #[should_panic(expected = "no reply #0")]
    fn test_fake_reply_incorrect_response_id() {

        fn handle<S: Session>(_: &mut S, _: ()) {
        }

        let mut session = test::Fake::new();
        handle(&mut session, ());

        session.reply::<()>(0);
    }

    #[test]
    #[should_panic(expected = "unexpected reply type")]
    fn test_fake_reply_incorrect_response_type() {

        fn handle<S: Session>(session: &mut S, _: ()) {
            session.reply(StringResponse::from("quux")).unwrap();
        }

        let mut session = test::Fake::new();
        handle(&mut session, ());

        session.reply::<()>(0);
    }

    #[test]
    fn test_fake_response_correct_response() {

        fn handle<S: Session>(session: &mut S, _: ()) {
            session.send(Sink::STARTUP, StringResponse::from("foo")).unwrap();
            session.send(Sink::STARTUP, StringResponse::from("bar")).unwrap();
        }

        let mut session = test::Fake::new();
        handle(&mut session, ());

        let response_foo = session.response::<StringResponse>(Sink::STARTUP, 0);
        let response_bar = session.response::<StringResponse>(Sink::STARTUP, 1);
        assert_eq!(response_foo.0, "foo");
        assert_eq!(response_bar.0, "bar");
    }

    #[test]
    #[should_panic(expected = "no response #42")]
    fn test_fake_response_incorrect_response_id() {

        fn handle<S: Session>(session: &mut S, _: ()) {
            session.send(Sink::STARTUP, ()).unwrap();
            session.send(Sink::STARTUP, ()).unwrap();
        }

        let mut session = test::Fake::new();
        handle(&mut session, ());

        session.response::<()>(Sink::STARTUP, 42);
    }

    #[test]
    #[should_panic(expected = "unexpected response type")]
    fn test_fake_response_incorrect_response_type() {

        fn handle<S: Session>(session: &mut S, _: ()) {
            session.send(Sink::STARTUP, StringResponse::from("quux")).unwrap();
        }

        let mut session = test::Fake::new();
        handle(&mut session, ());

        session.response::<()>(Sink::STARTUP, 0);
    }

    #[test]
    fn test_fake_replies_no_responses() {

        fn handle<S: Session>(_: &mut S, _: ()) {
        }

        let mut session = test::Fake::new();
        handle(&mut session, ());

        let mut replies = session.replies::<()>();
        assert_eq!(replies.next(), None);
    }

    #[test]
    fn test_fake_replies_multiple_responses() {

        fn handle<S: Session>(session: &mut S, _: ()) {
            session.reply(StringResponse::from("foo")).unwrap();
            session.reply(StringResponse::from("bar")).unwrap();
            session.reply(StringResponse::from("baz")).unwrap();
        }

        let mut session = test::Fake::new();
        handle(&mut session, ());

        let mut replies = session.replies::<StringResponse>();
        assert_eq!(replies.next().unwrap().0, "foo");
        assert_eq!(replies.next().unwrap().0, "bar");
        assert_eq!(replies.next().unwrap().0, "baz");
        assert_eq!(replies.next(), None);
    }

    #[test]
    fn test_fake_responses_no_responses() {

        fn handle<S: Session>(_: &mut S, _: ()) {
        }

        let mut session = test::Fake::new();
        handle(&mut session, ());

        let mut responses = session.responses::<()>(Sink::STARTUP);
        assert_eq!(responses.next(), None);
    }

    #[test]
    fn test_fake_responses_multiple_responses() {

        fn handle<S: Session>(session: &mut S, _: ()) {
            session.send(Sink::STARTUP, StringResponse::from("foo")).unwrap();
            session.send(Sink::STARTUP, StringResponse::from("bar")).unwrap();
            session.send(Sink::STARTUP, StringResponse::from("baz")).unwrap();
        }

        let mut session = test::Fake::new();
        handle(&mut session, ());

        let mut responses = session.responses::<StringResponse>(Sink::STARTUP);
        assert_eq!(responses.next().unwrap().0, "foo");
        assert_eq!(responses.next().unwrap().0, "bar");
        assert_eq!(responses.next().unwrap().0, "baz");
        assert_eq!(responses.next(), None);
    }

    #[derive(Debug, PartialEq, Eq)]
    struct StringResponse(String);

    impl<S: Into<String>> From<S> for StringResponse {

        fn from(string: S) -> StringResponse {
            StringResponse(string.into())
        }
    }

    impl action::Response for StringResponse {

        const RDF_NAME: Option<&'static str> = Some("RDFString");

        type Proto = String;

        fn into_proto(self) -> String {
            self.0
        }
    }
}<|MERGE_RESOLUTION|>--- conflicted
+++ resolved
@@ -27,12 +27,8 @@
 use crate::action;
 use crate::message;
 pub use self::demand::{Demand, Header, Payload};
-<<<<<<< HEAD
-pub use self::error::{Error, ParseError, MissingFieldError, RegexParseError};
-=======
 pub use self::error::{Error, ParseError, MissingFieldError,
                       UnsupportedValueError, RegexParseError};
->>>>>>> ff261600
 use self::response::{Response, Status};
 pub use self::sink::{Sink};
 pub use self::time::time_from_micros;
